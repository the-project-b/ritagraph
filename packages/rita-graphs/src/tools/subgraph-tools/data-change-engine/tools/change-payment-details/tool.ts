--- conflicted
+++ resolved
@@ -199,7 +199,6 @@
           .map((item) => Result.unwrapFailure(item))
           .join("\n");
 
-<<<<<<< HEAD
         logger.error("Failed to create thread items for the data change proposals", {
           threadId: thread_id,
           issues,
@@ -208,18 +207,6 @@
           contractId,
           companyId: selectedCompanyId,
         });
-=======
-        logger.error(
-          "Failed to create thread items for the data change proposals",
-          {
-            issues,
-            employeeId,
-            paymentId,
-            contractId,
-            companyId: selectedCompanyId,
-          },
-        );
->>>>>>> 9cc70274
 
         return {
           error: "Failed to create thread items for the data change proposals.",
