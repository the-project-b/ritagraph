--- conflicted
+++ resolved
@@ -8,15 +8,11 @@
     "lint": "turbo run lint",
     "test": "turbo run test",
     "start": "turbo run start",
-<<<<<<< HEAD
-    "clean": "bash -c 'find . -name \"node_modules\" -type d -prune -exec rm -rf {} + && find . -name \".turbo\" -type d -prune -exec rm -rf {} + && find . -name \"dist\" -type d -prune -exec rm -rf {} + && find . -name \"generated\" -type d -prune -exec rm -rf {} + && if [ \"$0\" != \"\" ]; then find . -name \"package-lock.json\" -type f -exec rm -f {} +; fi' --"
-=======
     "clean": "bash -c 'find . -name \"node_modules\" -type d -prune -exec rm -rf {} + && find . -name \".turbo\" -type d -prune -exec rm -rf {} + && find . -name \"dist\" -type d -prune -exec rm -rf {} + && find . -name \"generated\" -type d -prune -exec rm -rf {} + && if [ \"$0\" != \"\" ]; then find . -name \"package-lock.json\" -type f -exec rm -f {} +; fi' --",
     "syncpack:check": "syncpack list-mismatches",
     "syncpack:fix": "syncpack fix-mismatches",
     "syncpack:format": "syncpack format",
     "postinstall": "syncpack list-mismatches || true"
->>>>>>> b1feee32
   },
   "devDependencies": {
     "@eslint/js": "^9.32.0",
@@ -31,13 +27,8 @@
     "packages/*"
   ],
   "overrides": {
-<<<<<<< HEAD
-    "@langchain/langgraph": "0.3.12",
-    "@langchain/core": "0.3.57",
-=======
     "@langchain/langgraph": "0.4.2",
     "@langchain/core": "^0.3.66",
->>>>>>> b1feee32
     "@langchain/langgraph-sdk": "0.0.105"
   }
 }